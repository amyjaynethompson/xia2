from __future__ import annotations

import json
import os
import pathlib

import iotbx.mtz
import pytest
import pytest_mock
from dials.array_family import flex
from dials.command_line.slice_sequence import slice_experiments, slice_reflections
from dials.util.multi_dataset_handling import (
    assign_unique_identifiers,
    parse_multiple_datasets,
)
from dxtbx.model import ExperimentList
from dxtbx.serialize import load

from xia2.cli.multiplex import run as run_multiplex
from xia2.Modules.MultiCrystal.data_manager import DataManager
from xia2.Modules.Report import Report

expected_data_files = [
    "scaled.expt",
    "scaled.refl",
    "scaled.mtz",
    "scaled_unmerged.mtz",
    "scaled.sca",
    "scaled_unmerged.sca",
    "xia2.multiplex.html",
    "xia2.multiplex.json",
]


@pytest.fixture()
def proteinase_k(dials_data):
    data_dir = dials_data("multi_crystal_proteinase_k", pathlib=True)
    expts = sorted(os.fspath(f) for f in data_dir.glob("experiments*.json"))
    refls = sorted(os.fspath(f) for f in data_dir.glob("reflections*.pickle"))
    yield expts, refls


def test_proteinase_k(mocker, proteinase_k, run_in_tmp_path):
    expts, refls = proteinase_k
    mocker.spy(Report, "pychef_plots")
    run_multiplex(expts + refls + ["exclude_images=0:1:10"])
    # Verify that the *_vs_dose plots have been correctly plotted
    assert Report.pychef_plots.call_count == 1
    for k in (
        "rcp_vs_dose",
        "scp_vs_dose",
        "completeness_vs_dose",
        "rd_vs_batch_difference",
    ):
        if getattr(pytest_mock, "version", "").startswith("1."):
            assert Report.pychef_plots.return_value[k]["data"][0]["x"] == list(
                range(26)
            )
        else:
            assert Report.pychef_plots.spy_return[k]["data"][0]["x"] == list(range(26))
    for f in expected_data_files:
        assert os.path.isfile(f), f"expected file {f} missing"
    multiplex_expts = load.experiment_list("scaled.expt", check_format=False)
    for i, expt in enumerate(multiplex_expts):
        valid_image_ranges = expt.scan.get_valid_image_ranges(expt.identifier)
        if i == 0:
            assert valid_image_ranges == [(11, 25)]
        else:
            assert valid_image_ranges == [(1, 25)]
    with open("xia2.multiplex.json") as fh:
        d = json.load(fh)
    for hkl in ("100", "010", "001"):
        k = f"stereographic_projection_{hkl}"
        assert k in d
    assert d["stereographic_projection_001"]["data"][0]["hovertext"] == [
        "0",
        "1",
        "2",
        "3",
        "4",
        "5",
        "6",
        "7",
    ]
    expected_keys = {
        "resolution_graphs",
        "batch_graphs",
        "xtriage",
        "merging_stats",
        "merging_stats_anom",
        "misc_graphs",
    }
    assert not expected_keys - set(d["datasets"]["All data"])
    assert list(d["datasets"]["All data"]["xtriage"].keys()) == [
        "success",
        "warnings",
        "danger",
    ]


def test_proteinase_k_anomalous(proteinase_k, run_in_tmp_path):
    expts, refls = proteinase_k
    run_multiplex(expts + refls + ["anomalous=True"])
    with open("xia2.multiplex.json") as fh:
        d = json.load(fh)
    assert "dano_All_data" in d["datasets"]["All data"]["resolution_graphs"]

    mtz_scaled = iotbx.mtz.object("scaled.mtz").as_miller_arrays()
    labels = [ma.info().labels for ma in mtz_scaled]
    assert ["F(+)", "SIGF(+)", "F(-)", "SIGF(-)"] in labels
    assert ["I(+)", "SIGI(+)", "I(-)", "SIGI(-)"] in labels


@pytest.mark.parametrize(
    "d_min",
    [None, 2.0],
)
def test_proteinase_k_filter_deltacchalf(d_min, proteinase_k, run_in_tmp_path):
    expts, refls = proteinase_k
    command_line_args = (
        expts
        + refls
        + [
            "filtering.method=deltacchalf",
            "filtering.deltacchalf.stdcutoff=1",
            "clustering.output_clusters=True",
            "clustering.max_output_clusters=1",
            "nproc=1",
            "resolution.d_min=%s" % d_min,
        ]
    )
    run_multiplex(command_line_args)
    for f in expected_data_files + [
        "filtered.expt",
        "filtered.refl",
        "filtered.mtz",
        "filtered_unmerged.mtz",
        "filtered.sca",
        "filtered_unmerged.sca",
    ]:
        assert os.path.isfile(f), "expected file %s missing" % f
    assert len(load.experiment_list("scaled.expt", check_format=False)) == 8
    assert len(load.experiment_list("filtered.expt", check_format=False)) < 8

    # assert that the reflection files are different - the filtered reflections
    # should have fewer reflections as one data set has been removed
    mtz_scaled = iotbx.mtz.object("scaled_unmerged.mtz")
    mtz_filtered = iotbx.mtz.object("filtered_unmerged.mtz")
    if d_min:
        # assert that the input d_min has carried through to the output files
        for mtz in (mtz_scaled, mtz_filtered):
            assert mtz.as_miller_arrays()[0].d_min() == pytest.approx(d_min, abs=1e-4)

    assert mtz_filtered.n_reflections() != mtz_scaled.n_reflections()

    with open("xia2.multiplex.json") as fh:
        d = json.load(fh)
    print(list(d["datasets"].keys()))
    assert list(d["datasets"].keys()) == ["All data", "cos cluster 6", "Filtered"]
    # assert that the recorded merging statistics are different
    assert (
        d["datasets"]["All data"]["resolution_graphs"]["cc_one_half_All_data"]["data"][
            0
        ]["y"]
        != d["datasets"]["Filtered"]["resolution_graphs"]["cc_one_half_Filtered"][
            "data"
        ][0]["y"]
    )

    # Check that cluster 6 has been scaled
    cluster = pathlib.Path("cos_cluster_6")
    assert cluster.is_dir()
    assert (cluster / "scaled.mtz").is_file()
    assert (cluster / "scaled_unmerged.mtz").is_file()


@pytest.mark.parametrize(
    "laue_group,space_group,threshold",
    [("P422", None, None), (None, "P422", 3.5), (None, "P43212", None)],
)
def test_proteinase_k_dose(
    laue_group, space_group, threshold, proteinase_k, run_in_tmp_path
):
    expts, refls = proteinase_k
    command_line_args = (
        [
            "dose=1,20",
            "symmetry.laue_group=%s" % laue_group,
            "symmetry.space_group=%s" % space_group,
            "clustering.output_clusters=True",
            "clustering.max_output_clusters=2",
            "clustering.min_cluster_size=2",
        ]
        + expts
        + refls
    )
    if threshold is not None:
        command_line_args.append("unit_cell_clustering.threshold=%s" % threshold)
    run_multiplex(command_line_args)

    for f in expected_data_files:
        assert os.path.isfile, f"expected file {f} missing"

    multiplex_expts = load.experiment_list("scaled.expt", check_format=False)
    if threshold is not None:
        # one experiment should have been rejected after unit cell clustering
        assert len(multiplex_expts) == 7
        expected_clusters = ("cos_cluster_4", "cos_cluster_5")
    else:
        assert len(multiplex_expts) == 8
        expected_clusters = ("cos_cluster_5", "cos_cluster_6")

    # Check that expected clusters have been scaled
    for cluster in expected_clusters:
        cluster = pathlib.Path(cluster)
        assert cluster.is_dir()
        assert (cluster / "scaled.mtz").is_file()
        assert (cluster / "scaled_unmerged.mtz").is_file()

    for expt in multiplex_expts:
        if space_group is None:
            assert expt.crystal.get_space_group().type().lookup_symbol() == "P 41 21 2"
        else:
            assert (
                expt.crystal.get_space_group().type().lookup_symbol().replace(" ", "")
                == space_group
            )


@pytest.mark.parametrize(
    "parameters",
    (
        [
            "clustering.output_clusters=True",
            "clustering.min_completeness=0.4",
            "clustering.method=cos_angle",
        ],
        [
            "clustering.output_clusters=True",
            "clustering.min_completeness=0.5",
            "clustering.method=correlation",
        ],
    ),
)
def test_proteinase_k_min_completeness(parameters, proteinase_k, run_in_tmp_path):
    expts, refls = proteinase_k
    command_line_args = parameters + expts[:-1] + refls[:-1]
    run_multiplex(command_line_args)

    for f in expected_data_files:
        assert pathlib.Path(f).is_file(), "expected file %s missing" % f

    multiplex_expts = load.experiment_list("scaled.expt", check_format=False)
    assert len(multiplex_expts) == 7
    if "correlation" in parameters[2]:
        ctype = "cc"
    else:
        ctype = "cos"
    clusters = list(pathlib.Path().glob(ctype + "_cluster_[0-9]*"))
    assert len(clusters)
    for cluster in clusters:
        assert (cluster / "scaled.mtz").is_file()
        assert (cluster / "scaled_unmerged.mtz").is_file()


def test_proteinase_k_single_dataset_raises_error(proteinase_k, run_in_tmp_path):
    expts, refls = proteinase_k
    with pytest.raises(SystemExit) as e:
        run_multiplex([expts[0], refls[1]])
    assert str(e.value) == "xia2.multiplex requires a minimum of two experiments"


def test_proteinase_k_laue_group_space_group_raises_error(
    proteinase_k, run_in_tmp_path
):
    expts, refls = proteinase_k
    command_line_args = (
        ["symmetry.laue_group=P422", "symmetry.space_group=P41212"] + expts + refls
    )
    with pytest.raises(SystemExit):
        run_multiplex(command_line_args)


@pytest.fixture
def protk_experiments_and_reflections(dials_data):
    data_dir = dials_data("multi_crystal_proteinase_k", pathlib=True)

    # Load experiments
    experiments = ExperimentList()
    for expt_file in sorted(data_dir.glob("experiments*.json")):
        experiments.extend(load.experiment_list(expt_file, check_format=False))

    # Load reflection tables
    reflections = [
        flex.reflection_table.from_file(refl_file)
        for refl_file in sorted(data_dir.glob("reflections*.pickle"))
    ]

    # Setup experiment identifiers
    reflections = parse_multiple_datasets(reflections)
    experiments, reflections = assign_unique_identifiers(experiments, reflections)

    # Combine into single ExperimentList
    reflections_all = flex.reflection_table()
    for i, (expt, refl) in enumerate(zip(experiments, reflections)):
        reflections_all.extend(refl)
    reflections_all.assert_experiment_identifiers_are_consistent(experiments)
    return experiments, reflections_all


def test_data_manager_filter_dose(protk_experiments_and_reflections):
    # Construct the DataManager
    experiments, reflections = protk_experiments_and_reflections
    data_manager = DataManager(experiments, reflections)

    # Filter dose and verify the resulting filtered image ranges
    data_manager.filter_dose(1, 20)
    assert len(data_manager.experiments) == 8
    for expt in data_manager.experiments:
        assert expt.scan.get_image_range() == (1, 20)


def test_prot_k_multiwave_single(run_in_tmp_path, protk_experiments_and_reflections):
    experiments, reflections = protk_experiments_and_reflections
    experiments[0].beam.set_wavelength(1.0)
    experiments = experiments[:2]
    reflections = reflections.select_on_experiment_identifiers(
        experiments.identifiers()
    )
    # just use first two
    experiments.as_file(run_in_tmp_path / "tmp.expt")
    reflections.as_file(run_in_tmp_path / "tmp.refl")
    run_multiplex(["tmp.expt", "tmp.refl", "wavelength_tolerance=0.1"])

    for f in expected_data_files:
        assert (run_in_tmp_path / f).is_file(), f"expected file {f} missing"


def test_prot_k_multiwave_double(run_in_tmp_path, protk_experiments_and_reflections):
    experiments, reflections = protk_experiments_and_reflections
    for i in range(0, 4):
        experiments[i].beam.set_wavelength(1.0)
    experiments = experiments[:-1]
    reflections = reflections.select_on_experiment_identifiers(
        experiments.identifiers()
    )
    experiments.as_file(run_in_tmp_path / "tmp.expt")
    reflections.as_file(run_in_tmp_path / "tmp.refl")
    run_multiplex(
        [
            "tmp.expt",
            "tmp.refl",
            "wavelength_tolerance=0.001",
            "clustering.output_clusters=True",
<<<<<<< HEAD
            "clustering.min_completeness=0.55",  # 6",
=======
            "clustering.min_completeness=0.5",
>>>>>>> eac18644
            "filtering.method=deltacchalf",
            "resolution.d_min=2.6",
        ]
    )

    expected_multi_data_files = [
        "scaled.expt",
        "scaled.refl",
        "scaled_unmerged_WAVE1.mtz",
        "scaled_unmerged_WAVE2.mtz",
        "scaled_unmerged_WAVE1.sca",
        "scaled_unmerged_WAVE2.sca",
        "scaled_WAVE1.mtz",
        "scaled_WAVE2.mtz",
        "scaled_WAVE1.sca",
        "scaled_WAVE2.sca",
        "xia2.multiplex.html",
        "xia2.multiplex.json",
    ]

    expected_filtered = [
        "filtered.expt",
        "filtered.refl",
        "filtered_unmerged_WAVE1.mtz",
        "filtered_unmerged_WAVE2.mtz",
        "filtered_unmerged_WAVE1.sca",
        "filtered_unmerged_WAVE2.sca",
        "filtered_WAVE1.mtz",
        "filtered_WAVE2.mtz",
        "filtered_WAVE1.sca",
        "filtered_WAVE2.sca",
    ]

    for f in expected_multi_data_files + ["scaled.mtz"]:
        assert (run_in_tmp_path / f).is_file(), f"expected file {f} missing"
    cluster = run_in_tmp_path / "cos_cluster_5"
    assert cluster.is_dir()
    for f in expected_multi_data_files[:-2]:
        assert (
            run_in_tmp_path / "cos_cluster_6" / f
        ).is_file(), f"expected file {f} missing"
    for f in expected_filtered:
        assert (run_in_tmp_path / f).is_file(), f"expected file {f} missing"


def test_data_manager_filter_dose_out_of_range(protk_experiments_and_reflections):
    experiments, reflections = protk_experiments_and_reflections

    # Truncate one of the experiments so that one of the expt image ranges
    # doesn't overlap with the requested dose range
    image_range = [expt.scan.get_image_range() for expt in experiments]
    image_range[3] = (1, 10)
    experiments = slice_experiments(experiments, image_range)
    reflections = slice_reflections(reflections, image_range)

    # Construct the DataManager
    data_manager = DataManager(experiments, reflections)

    # Filter on dose and verify that one experiment has been removed
    data_manager.filter_dose(12, 25)
    assert len(data_manager.experiments) == 7
    assert len(data_manager.experiments) < len(experiments)
    for expt in data_manager.experiments:
        assert expt.scan.get_image_range() == (12, 25)


def test_run_with_reference_pdb(run_in_tmp_path, dials_data):
    # Test that use case of providing a reference file to consistently reindex against
    # In this case there is no indexing ambiguity, so we're just testing it
    # completes as expected with the set space group from the pdb file.
    data_dir = dials_data("multi_crystal_proteinase_k", pathlib=True)
    expts = [
        os.fspath(data_dir / "experiments_1.json"),
        os.fspath(data_dir / "experiments_2.json"),
    ]
    refls = [
        os.fspath(data_dir / "reflections_1.pickle"),
        os.fspath(data_dir / "reflections_2.pickle"),
    ]
    command_line_args = [f"reference={os.fspath(data_dir/'2id8.pdb')}"] + expts + refls
    run_multiplex(command_line_args)

    assert (run_in_tmp_path / "dials.reindex.log").is_file()
    assert (run_in_tmp_path / "scaled.expt").is_file()
    multiplex_expts = load.experiment_list("scaled.expt", check_format=False)
    for expt in multiplex_expts:
        assert expt.crystal.get_space_group().type().lookup_symbol() == "P 43 21 2"

    # test EXIT if incompatible space group
    command_line_args = (
        [f"reference={os.fspath(data_dir/'2id8.pdb')}", "symmetry.space_group=P1"]
        + expts
        + refls
    )

    with pytest.raises(SystemExit):
        run_multiplex(command_line_args)


def test_clean_exit_on_stills_data(dials_data, run_in_tmp_path):
    ssx = dials_data("cunir_serial_processed", pathlib=True)
    with pytest.raises(SystemExit):
        run_multiplex(
            [
                f"{ssx / 'integrated.refl'}",
                f"{ssx / 'integrated.expt'}",
            ],
        )<|MERGE_RESOLUTION|>--- conflicted
+++ resolved
@@ -352,11 +352,7 @@
             "tmp.refl",
             "wavelength_tolerance=0.001",
             "clustering.output_clusters=True",
-<<<<<<< HEAD
-            "clustering.min_completeness=0.55",  # 6",
-=======
             "clustering.min_completeness=0.5",
->>>>>>> eac18644
             "filtering.method=deltacchalf",
             "resolution.d_min=2.6",
         ]
